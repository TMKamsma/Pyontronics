import numpy as np
from scipy.integrate import quad

class GinfActivator:
    def __init__(self, V_min=-2, V_max=2, num_points=200):
        """
        Initializes the GinfActivator and precomputes the lookup table.
        
        Parameters:
        - V_min (float): Minimum V value for the lookup table.
        - V_max (float): Maximum V value for the lookup table.
        - num_points (int): Number of points in the lookup table.
        """

        # Sorry, a mathematician wrote this code.

        self.Rb = 200 * 10**-9  
        self.Rt = 50 * 10**-9  
        self.L = 10 * 10**-6   
        self.D = 1.0 * 10**-9   
        self.epsilon = 80.23 * 8.8541878128 * 10**-12  
        self.psi0 = -0.0102464  
        self.eta = 0.001009347337765476  
        self.kB = 1.38064852 * 10**-23
        self.T = 293.15
        self.eCharge = 1.60217662 * 10**-19
        self.Na = 6.0221409 * 10**23
        self.cb = 0.1 * self.Na
        self.sig = -0.0015 * 10**18 
        self.w = self.eCharge * self.D * self.eta / (self.kB * self.T * self.epsilon * self.psi0)
        self.Du = self.sig / (2 * self.cb * self.Rt)
        self.dg = -2 * self.w * ((self.Rb - self.Rt) / self.Rb) * self.Du

        self.V_values = np.linspace(V_min, V_max, num_points)
        self.ginf_values = np.array([self.dg * self._compute_ginf(V) for V in self.V_values])

    def _R(self, x):
        """ Computes R(x, L) """
        return self.Rb - (self.Rb - self.Rt) * x / self.L

    def _Q(self, V):
        """ Computes Q(V) """
        return np.pi * self.Rt * self.Rb * self.epsilon * self.psi0 / (self.eta * self.L) * V

    def _P(self, V):
        """ Computes P(V) """
        return self._Q(V) * self.L / (self.D * np.pi * self.Rt**2)

    def _g(self, x, V):
        """ Computes g(x, V) """
        R_xL = self._R(x)
        Pe_V = self._P(V)

        term1 = (x * self.Rt) / (self.L * R_xL)
        term2 = (np.exp(Pe_V * ((x * self.Rt**2) / (self.L * self.Rb * R_xL))) - 1) / (np.exp(Pe_V * (self.Rt / self.Rb)) - 1)

        return term1 - term2

    def _compute_ginf(self, V):
        """ Computes the integral of g(x, V) from 0 to L """
        result, _ = quad(self._g, 0, self.L, args=(V,))
        return result
    
    def get_lookup_table(self):
        return self.V_values, self.ginf_values

<<<<<<< HEAD
    def activate(self, V):
        """
        Fast activation function using the lookup table with linear interpolation.
        """
        if np.any(V < self.V_values[0]) or np.any(V > self.V_values[-1]):
            raise ValueError(f"Some input values are out of lookup table range [{self.V_values[0]}, {self.V_values[-1]}]")
=======
# Compute ginf(V) for each V in the range
ginf_values = [dg*ginf(V, L)/L for V in V_values]
>>>>>>> 35fa089e

        # Perform interpolation for each value in V
        return np.interp(V, self.V_values, self.ginf_values)<|MERGE_RESOLUTION|>--- conflicted
+++ resolved
@@ -32,7 +32,7 @@
         self.dg = -2 * self.w * ((self.Rb - self.Rt) / self.Rb) * self.Du
 
         self.V_values = np.linspace(V_min, V_max, num_points)
-        self.ginf_values = np.array([self.dg * self._compute_ginf(V) for V in self.V_values])
+        self.ginf_values = np.array([(self.dg * self._compute_ginf(V))/self.L for V in self.V_values])
 
     def _R(self, x):
         """ Computes R(x, L) """
@@ -64,17 +64,12 @@
     def get_lookup_table(self):
         return self.V_values, self.ginf_values
 
-<<<<<<< HEAD
     def activate(self, V):
         """
         Fast activation function using the lookup table with linear interpolation.
         """
         if np.any(V < self.V_values[0]) or np.any(V > self.V_values[-1]):
             raise ValueError(f"Some input values are out of lookup table range [{self.V_values[0]}, {self.V_values[-1]}]")
-=======
-# Compute ginf(V) for each V in the range
-ginf_values = [dg*ginf(V, L)/L for V in V_values]
->>>>>>> 35fa089e
 
         # Perform interpolation for each value in V
         return np.interp(V, self.V_values, self.ginf_values)