import numpy as np
import random
from tqdm import tqdm


class EchoStateNetwork:
    def __init__(
        self,
        input_dim,
        reservoir_size,
        output_dim,
        leaking_rate=1.0,
        step_size=0.3,
        time_scale=1.0,
        spectral_radius=0.9,
        sparsity=0.5,
        input_scaling=1.0,
        regularization=1e-4,
        washout = 100,
        weight_seed=42,
        activation=np.tanh,
        guarantee_ESP=True,
        progress_bar=True
    ):
        """
        Echo State Network with optional guarantee of the Echo State Property (ESP).
        """
        self.input_dim = input_dim
        self.reservoir_size = reservoir_size
        self.output_dim = output_dim

        self.leaking_rate = leaking_rate
        self.step_size = step_size
        self.time_scale = time_scale
        self.spectral_radius = spectral_radius
        self.sparsity = sparsity
        self.input_scaling = input_scaling
        self.regularization = regularization
        self.washout = washout
        self.weight_seed = weight_seed
        self.activation = activation
        self.guarantee_ESP = guarantee_ESP
        self.progress_bar = not progress_bar

        self.training_mode = None

        self._check_parameters()

        # Weight matrices
        self.W_in = None
        self.W_res = None
        self.W_out = None

        self._initialize_all_weights()
        self._calculate_physical_length()
<<<<<<< HEAD
        
=======

>>>>>>> 55a0fec2
    def _calculate_physical_length(self):
        tau = self.time_scale/self.leaking_rate
        D = 1*10**-9
        Length = np.sqrt(12*D*tau)
        print(Length*10**6)

    def _check_parameters(self):
        """Checks whether the chosen parameters are valid."""
        if self.leaking_rate * (self.step_size / self.time_scale) > 1:
            raise ValueError("leaking_rate * (step_size / time_scale) must be ≤ 1.")
        
        # Equivalent to step 2 of Yildiz et al. 2012 algorithm
        if self.guarantee_ESP and self.spectral_radius >= self.leaking_rate:
           raise ValueError("spectral_radius must be < leaking_rate if guarantee_ESP is True.")

    def _initialize_all_weights(self):
        """Initializes input and reservoir weights, then adjusts spectral radius."""
        np.random.seed(self.weight_seed)

        # Input weights
        self.W_in = self._initialize_input_weights()

        # Reservoir weights
        self.W_res = self._initialize_reservoir_weights()

        # Adjust spectral radius
        self._apply_spectral_radius()

        # Sign switching if guaranteeing ESP (step 3 of Yildiz et al. 2012 algorithm)
        if self.guarantee_ESP:
            self._random_sign_switch()
        
        # print(np.max(np.abs(np.linalg.eigvals((self.step_size / self.time_scale)*np.absolute(self.W_res)-(1-self.leaking_rate * (self.step_size / self.time_scale))*np.identity(self.reservoir_size)))))
        # print(np.max(np.abs(np.linalg.eigvals(self.W_res))))
        
        max_eig_M = np.max(np.abs(np.linalg.eigvals((self.step_size / self.time_scale)*np.absolute(self.W_res)-(1-self.leaking_rate * (self.step_size / self.time_scale))*np.identity(self.reservoir_size))))
        
        # Notify if ESP is still guaranteed
        if self.guarantee_ESP is False:
            if max_eig_M < 1:
                print("This initilization has the echo state property")
            else:
                print("This initilization might not have the echo state property")

    def _initialize_input_weights(self):
        """Creates input weight matrix of shape (reservoir_size, input_dim)."""
        return (
            np.random.rand(self.reservoir_size, self.input_dim) - 0.5
        ) * self.input_scaling

    def _initialize_reservoir_weights(self):
        """
        Creates a sparse reservoir weight matrix of shape
        (reservoir_size, reservoir_size).
        """
        # If guaranteeing ESP, shift matrix to be initially ≥ 0 for (step 1 Yildiz et al. 2012 algorithm)
        shift = 0.0 if self.guarantee_ESP else -0.5
        W_res = np.random.rand(self.reservoir_size, self.reservoir_size) + shift

        # Apply sparsity
        mask = np.random.rand(self.reservoir_size, self.reservoir_size) < self.sparsity
        W_res[mask] = 0
        return W_res

    def _apply_spectral_radius(self):
        """
        Adjusts the reservoir matrix to have the desired spectral radius.
        """
        max_eig = np.max(np.abs(np.linalg.eigvals(self.W_res)))
        if max_eig != 0:
            self.W_res *= self.spectral_radius / max_eig

    def _random_sign_switch(self):
        """
        With probability 0.5, flips the sign of each reservoir weight.
        Only called when guarantee_ESP=True.
        """
        for i in range(self.reservoir_size):
            for j in range(self.reservoir_size):
                if random.random() < 0.5:
                    self.W_res[i, j] = -self.W_res[i, j]

    def _apply_reservoir_dynamics(self, x, u):
        """
        Updates the reservoir state using the leaky integrator equation.
        """
        alpha = self.leaking_rate * (self.step_size / self.time_scale)
        return (1 - alpha) * x + alpha * self.activation(
            np.dot(self.W_in, u) + np.dot(self.W_res, x)
        )

    # def fit(self, inputs, targets, washout=100):
    #     n_samples = inputs.shape[0]
    #     states = np.zeros((n_samples, self.reservoir_size))
    #     x = np.zeros(self.reservoir_size)

    #     # Collect reservoir states
    #     for t in tqdm(range(n_samples), desc="Collecting reservoir states", disable=self.progress_bar):
    #         x = self._apply_reservoir_dynamics(x, inputs[t])
    #         states[t] = x

    #     # Discard washout
    #     states = states[washout:]
    #     targets = targets[washout:]

    #     # Solve ridge regression: (XᵀX + λI) W_out = XᵀY
    #     X = states
    #     Y = targets
    #     A = X.T @ X + self.regularization * np.eye(self.reservoir_size)
    #     B = X.T @ Y
    #     self.W_out = np.linalg.solve(A, B).T


    # def predict(self, inputs, initial_state=None):
    #     """
    #     Generates predictions for given inputs, starting from an optional initial state.
    #     """
    #     n_samples = inputs.shape[0]
    #     x = (
    #         np.zeros(self.reservoir_size)
    #         if initial_state is None
    #         else initial_state.copy()
    #     )

    #     outputs = np.zeros((n_samples, self.output_dim))

    #     for t in range(n_samples):
    #         x = self._apply_reservoir_dynamics(x, inputs[t])
    #         outputs[t] = self.W_out @ x

    #     return outputs


    def fit(self, inputs, targets):
        """
        Train in two possible modes:
          - Per-timestep mode: inputs is a 2D np.array of shape (n_steps, input_dim)
                               => one target per time step
          - Single-label mode: inputs is a list of pulses (each pulse is shape (T, input_dim))
                               => one target per pulse
        """
        # Detect which mode to use
        if isinstance(inputs, np.ndarray) and inputs.ndim == 2:
            # -------------------------------------------------
            # Mode: Per-timestep
            # -------------------------------------------------
            self.training_mode = "timestep"

            n_steps = inputs.shape[0]
            extended_length = n_steps + self.washout

            # Build extended input by prepending washout zeros
            extended_inputs = np.zeros((extended_length, self.input_dim))
            extended_inputs[self.washout:] = inputs

            # Collect reservoir states over extended input
            states = np.zeros((extended_length, self.reservoir_size))
            x = np.zeros(self.reservoir_size)

            for t in tqdm(range(extended_length), desc="Training (time-step)", disable=self.progress_bar, total=len(extended_length)):
                x = self._apply_reservoir_dynamics(x, extended_inputs[t])
                states[t] = x

            # Discard the first `washout` states
            states = states[self.washout:]

            # Targets for each time step must align with the last states
            # so we do not discard anything from 'targets' if it already had shape (n_steps, output_dim).
            # Make sure 'targets' also has shape (n_steps, output_dim).
            if len(targets) != n_steps:
                raise ValueError("Mismatch: inputs has n_steps={} but targets has {} rows."
                                 .format(n_steps, len(targets)))

        elif isinstance(inputs, list):
            # -------------------------------------------------
            # Mode: Single-label per pulse (variable lengths)
            # -------------------------------------------------
            self.training_mode = "pulses"

            n_pulses = len(inputs)
            states = np.zeros((n_pulses, self.reservoir_size))

            for i, pulse in tqdm(enumerate(inputs), desc="Training (pulses)", disable=self.progress_bar, total=len(inputs)):
                # Convert each pulse to array shape (T, input_dim)
                pulse_array = np.array(pulse).reshape(-1, self.input_dim)
                T = pulse_array.shape[0]

                # Build extended pulse with zeros at the front
                extended_pulse = np.zeros((T + self.washout, self.input_dim))
                extended_pulse[self.washout:] = pulse_array

                # Run reservoir
                x = np.zeros(self.reservoir_size)
                for t in range(T + self.washout):
                    x = self._apply_reservoir_dynamics(x, extended_pulse[t])

                # Store final state in 'states'
                states[i] = x

            # 'targets' should have shape (n_pulses, output_dim)
            if len(targets) != n_pulses:
                raise ValueError("Mismatch: got n_pulses={} but targets has {} rows."
                                 .format(n_pulses, len(targets)))

        else:
            raise ValueError("Inputs must be a 2D NumPy array (per-timestep) or list of pulses (single-label).")

        # Solve ridge regression: (states^T states + λI) W_out = states^T targets
        A = states.T @ states + self.regularization * np.eye(self.reservoir_size)
        B = states.T @ targets
        self.W_out = np.linalg.solve(A, B).T

    def predict(self, inputs, initial_state=None):
        """
        Prediction in the same two modes:
          - Per-timestep: 2D NumPy (n_steps, input_dim) => outputs shape (n_steps, output_dim)
          - Single-label: list of pulses => outputs shape (n_pulses, output_dim)
        """
        if self.training_mode == "timestep":
            if not (isinstance(inputs, np.ndarray) and inputs.ndim == 2):
                raise ValueError("ESN was trained in per-timestep mode, but got a different type of inputs.")

            n_steps = inputs.shape[0]
            extended_length = n_steps + self.washout
            extended_inputs = np.zeros((extended_length, self.input_dim))
            extended_inputs[self.washout:] = inputs

            x = (
                np.zeros(self.reservoir_size)
                if initial_state is None
                else initial_state.copy()
            )
            all_states = np.zeros((extended_length, self.reservoir_size))

            for t in range(extended_length):
                x = self._apply_reservoir_dynamics(x, extended_inputs[t])
                all_states[t] = x

            # Discard the first washout states
            trimmed_states = all_states[self.washout:]

            # Compute output at every time step
            outputs = (self.W_out @ trimmed_states.T).T  # shape: (n_steps, output_dim)
            return outputs

        elif self.training_mode == "pulses":
            if not isinstance(inputs, list):
                raise ValueError("ESN was trained in single-label-pulse mode, but got non-list inputs.")

            n_pulses = len(inputs)
            outputs = np.zeros((n_pulses, self.output_dim))

            for i, pulse in enumerate(inputs):
                pulse_array = np.array(pulse).reshape(-1, self.input_dim)
                T = pulse_array.shape[0]

                extended_pulse = np.zeros((T + self.washout, self.input_dim))
                extended_pulse[self.washout:] = pulse_array

                x = (
                    np.zeros(self.reservoir_size)
                    if initial_state is None
                    else initial_state.copy()
                )
                for t in range(T + self.washout):
                    x = self._apply_reservoir_dynamics(x, extended_pulse[t])

                # Final reservoir state => one prediction
                outputs[i] = self.W_out @ x

            return outputs

        else:
            raise ValueError("Network wasn't trained yet or mode is unknown.")


    def visualize_reservoir(self, draw_labels=False):
        """
        Visualizes the ESN as a directed graph with NetworkX.
        """
        import networkx as nx
        import matplotlib.pyplot as plt

        G = nx.DiGraph()
        input_nodes = [f"inp_{i}" for i in range(self.input_dim)]
        reservoir_nodes = [f"res_{i}" for i in range(self.reservoir_size)]
        output_nodes = [f"out_{i}" for i in range(self.output_dim)]

        # Add all nodes
        G.add_nodes_from(input_nodes)
        G.add_nodes_from(reservoir_nodes)
        G.add_nodes_from(output_nodes)

        # Input -> Reservoir edges
        for i in range(self.reservoir_size):
            for j in range(self.input_dim):
                w = self.W_in[i, j]
                if w != 0:
                    G.add_edge(input_nodes[j], reservoir_nodes[i], weight=w)

        # Reservoir -> Reservoir edges
        for i in range(self.reservoir_size):
            for j in range(self.reservoir_size):
                w = self.W_res[i, j]
                if w != 0:
                    G.add_edge(reservoir_nodes[j], reservoir_nodes[i], weight=w)

        # Reservoir -> Output edges
        if self.W_out is not None:
            for i in range(self.output_dim):
                for j in range(self.reservoir_size):
                    w = self.W_out[i, j]
                    if w != 0:
                        G.add_edge(reservoir_nodes[j], output_nodes[i], weight=w)

        # Layout for drawing
        pos = {}
        for idx, node in enumerate(input_nodes):
            pos[node] = (0, -(idx - (len(input_nodes) - 1) / 2) * 0.1)
        for idx, node in enumerate(output_nodes):
            pos[node] = (2, -(idx - (len(output_nodes) - 1) / 2) * 0.1)

        # Spring layout for reservoir in the middle
        pos_res = nx.spring_layout(G.subgraph(reservoir_nodes), k=0.9, scale=0.5)
        for node, coord in pos_res.items():
            pos[node] = (coord[0] + 1, coord[1])

        plt.figure(figsize=(9, 7))

        nx.draw_networkx_nodes(
            G,
            pos,
            nodelist=input_nodes,
            node_color="lightblue",
            node_size=500,
            edgecolors="black",
        )
        nx.draw_networkx_nodes(
            G,
            pos,
            nodelist=reservoir_nodes,
            node_color="lightgreen",
            node_size=500,
            edgecolors="black",
        )
        nx.draw_networkx_nodes(
            G,
            pos,
            nodelist=output_nodes,
            node_color="lightcoral",
            node_size=500,
            edgecolors="black",
        )

        # Separate edges by type for coloring
        in2res, res2res, res2out = [], [], []
        w_in2res, w_res2res, w_res2out = [], [], []

        for src, dst, data in G.edges(data=True):
            w = data["weight"]
            if src in input_nodes and dst in reservoir_nodes:
                in2res.append((src, dst))
                w_in2res.append(w)
            elif src in reservoir_nodes and dst in reservoir_nodes:
                res2res.append((src, dst))
                w_res2res.append(w)
            elif src in reservoir_nodes and dst in output_nodes:
                res2out.append((src, dst))
                w_res2out.append(w)

        def _edge_colors(weights, base_color):
            """
            Returns RGBA colors with alpha scaled by |weight|.
            """
            import matplotlib.colors as mcolors

            if weights:
                max_w = max(abs(w) for w in weights)
            else:
                max_w = 1e-9

            colors = []
            for w in weights:
                alpha = 0.1 + 0.9 * (abs(w) / max_w)
                rgba = list(mcolors.to_rgba(base_color))
                rgba[-1] = alpha
                colors.append(rgba)
            return colors

        nx.draw_networkx_edges(
            G,
            pos,
            edgelist=in2res,
            edge_color=_edge_colors(w_in2res, "lightblue"),
            arrowstyle="-|>",
            arrowsize=10,
        )

        nx.draw_networkx_edges(
            G,
            pos,
            edgelist=res2res,
            edge_color=_edge_colors(w_res2res, "green"),
            arrowstyle="-|>",
            arrowsize=10,
        )

        nx.draw_networkx_edges(
            G,
            pos,
            edgelist=res2out,
            edge_color=_edge_colors(w_res2out, "red"),
            arrowstyle="-|>",
            arrowsize=10,
        )

        if draw_labels:
            nx.draw_networkx_labels(G, pos, font_size=8)

        plt.title("ESN Visualization")
        plt.axis("off")
        plt.show()<|MERGE_RESOLUTION|>--- conflicted
+++ resolved
@@ -53,11 +53,7 @@
 
         self._initialize_all_weights()
         self._calculate_physical_length()
-<<<<<<< HEAD
-        
-=======
-
->>>>>>> 55a0fec2
+
     def _calculate_physical_length(self):
         tau = self.time_scale/self.leaking_rate
         D = 1*10**-9
